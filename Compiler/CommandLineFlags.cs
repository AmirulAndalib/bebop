--- conflicted
+++ resolved
@@ -345,32 +345,6 @@
             HelpText = helpText;
         }
 
-<<<<<<< HEAD
-=======
-        /// <summary>
-        ///     Searches recursively upward to locate the config file belonging to <see cref="ConfigFileName"/>.
-        /// </summary>
-        /// <returns>The fully qualified path to the config file, or null if not found.</returns>
-        public static string? FindBebopConfig()
-        {
-            return null;
-            var workingDirectory = Directory.GetCurrentDirectory();
-            var configFile = Directory.GetFiles(workingDirectory, ConfigFileName).FirstOrDefault();
-            while (string.IsNullOrWhiteSpace(configFile))
-            {
-                if (Directory.GetParent(workingDirectory) is not { Exists: true } parent)
-                {
-                    break;
-                }
-                workingDirectory = parent.FullName;
-                if (parent.GetFiles(ConfigFileName)?.FirstOrDefault() is { Exists: true } file)
-                {
-                    configFile = file.FullName;
-                }
-            }
-            return configFile;
-        }
->>>>>>> c87dd0f8
 
         #endregion
 
