﻿using System;
using System.Collections.Generic;
using Core.Lexer.Tokenization;
using Core.Lexer.Tokenization.Models;
using Core.Meta;
using Core.Meta.Interfaces;

namespace Core.Exceptions
{
    [Serializable]
    public class CompilerException : Exception
    {
        /// <summary>
        /// A unique error code identifying the type of exception
        /// </summary>
        public int ErrorCode => 600;
        public CompilerException(string message) : base(message)
        {
        }
    }
    [Serializable]
    public class SpanException : Exception
    {
       
        public Span Span { get; }
        /// <summary>
        /// A unique error code identifying the type of exception
        /// </summary>
        public int ErrorCode { get; }

        public SpanException(string message, Span span, int errorCode) : base(message)
        {
            Span = span;
            ErrorCode = errorCode;
        }
    }
    [Serializable]
    class UnrecognizedTokenException : SpanException
    {
        public UnrecognizedTokenException(char tokenStart, Span span)
            : base($"Unrecognized token start '{tokenStart}'", span, 100) { }
    }
   
    [Serializable]
    class MultipleDefinitionsException : SpanException
    {
        public MultipleDefinitionsException(Definition definition)
            : base($"Multiple definitions for '{definition.Name}'", definition.Span, 101) { }
    }
    [Serializable]
    class ReservedIdentifierException : SpanException
    {
        public ReservedIdentifierException(string identifier, Span span)
            : base($"Use of reserved identifier '{identifier}'", span, 102) { }
    }
    [Serializable]
    class InvalidFieldException : SpanException
    {
        public InvalidFieldException(IField field, string reason)
            : base(reason, field.Span, 103) { }
    }
    [Serializable]
    class UnexpectedTokenException : SpanException
    {
        public UnexpectedTokenException(TokenKind expectedKind, Token token, string? hint = null)
            : base($"Expected {expectedKind}, but found '{token.Lexeme}' of kind {token.Kind}."
                + (string.IsNullOrWhiteSpace(hint) ? "" : $" (Hint: {hint})"), token.Span, 104) { }
        public UnexpectedTokenException(IEnumerable<TokenKind> expectedKinds, Token token, string? hint = null)
            : base($"Expected {string.Join(" or ", expectedKinds)}, but found '{token.Lexeme}' of kind {token.Kind}."
                + (string.IsNullOrWhiteSpace(hint) ? "" : $" (Hint: {hint})"), token.Span, 104)
        { }
    }
    [Serializable]
    class UnrecognizedTypeException : SpanException
    {
        public UnrecognizedTypeException(Token typeName, string containingDefinitionName)
            : base($"Use of unrecognized type name '{typeName.Lexeme}' in definition of '{containingDefinitionName}'", typeName.Span, 105) { }
    }
    [Serializable]
    class InvalidReadOnlyException : SpanException
    {
        public InvalidReadOnlyException(Definition definition)
            : base($"The 'readonly' modifer cannot be applied to '{definition.Name}' as it is not a struct", definition.Span, 106) { }
    }
    [Serializable]
    class InvalidDeprecatedAttributeUsageException : SpanException
    {
        public InvalidDeprecatedAttributeUsageException(IField field)
            : base($"The field '{field.Name}' cannot be marked as 'deprecated' as it is not a member of a message or enum", field.Span, 107) { }
    }
    [Serializable]
    class InvalidOpcodeAttributeUsageException : SpanException
    {
        public InvalidOpcodeAttributeUsageException(Definition definition)
            : base($"The definition '{definition.Name}' cannot be marked with an opcode attribute as it is not a message or struct", definition.Span, 108)
        { }
    }
    [Serializable]
    class InvalidOpcodeAttributeValueException : SpanException
    {
        public InvalidOpcodeAttributeValueException(Definition definition, string reason)
            : base($"The definition '{definition.Name}' was marked with an" +
                $" opcode " +
                $"attribute containing an invalid value: {reason}", definition.Span, 109)
        { }
    }
    [Serializable]
    class DuplicateOpcodeException : SpanException
    {
        public DuplicateOpcodeException(TopLevelDefinition definition)
            : base($"Multiple definitions for opcode '{definition.OpcodeAttribute?.Value}'", definition.Span, 110) { }
    }

    [Serializable]
    class InvalidMapKeyTypeException : SpanException
    {
        public InvalidMapKeyTypeException(TypeBase type)
            : base($"Type '{type.AsString}' is an invalid key type for a map. Only booleans, numbers, strings, and GUIDs can be used as keys.", type.Span, 111) { }
    }

    [Serializable]
    class DuplicateFieldException : SpanException
    {
        public DuplicateFieldException(IField field, Definition definition)
            : base($"The type '{definition.Name}' already contains a definition for '{field.Name}'.", field.Span, 112) { }
    }

    [Serializable]
    class InvalidUnionBranchException : SpanException
    {
        public InvalidUnionBranchException(Definition definition)
            : base($"The definition '{definition.Name}' cannot be used as a union branch. Valid union branches are messages, structs, or unions.", definition.Span, 113)
        { }
    }

    [Serializable]
    class DuplicateUnionDiscriminatorException : SpanException
    {
        public DuplicateUnionDiscriminatorException(Token discriminator, string unionName)
            : base($"The discriminator index {discriminator.Lexeme} was used more than once in union '{unionName}'.", discriminator.Span, 114)
        { }
    }

    [Serializable]
    class EmptyUnionException : SpanException
    {
        public EmptyUnionException(Definition definition)
            : base($"The definition '{definition.Name}' must contain at least one branch. Valid union branches are messages, structs, or unions.", definition.Span, 115)
        { }
    }

    [Serializable]
    class CyclicDefinitionsException : SpanException
    {
        public CyclicDefinitionsException(Definition definition)
            : base($"The schema contains an invalid cycle of definitions, involving '{definition.Name}'.", definition.Span, 116)
        { }
    }

    [Serializable]
    class ImportFileNotFoundException : SpanException
    {
        public ImportFileNotFoundException(Token pathLiteral)
            : base($"No such file: {pathLiteral.Lexeme}.", pathLiteral.Span, 117)
        { }
    }

    [Serializable]
    class ImportFileReadException : SpanException
    {
        public ImportFileReadException(Token pathToken)
            : base($"Error reading file: {pathToken.Lexeme}.", pathToken.Span, 118)
        { }
    }

    [Serializable]
    class UnsupportedConstTypeException : SpanException
    {
        public UnsupportedConstTypeException(string reason, Span span)
            : base(reason, span, 119)
        { }
    }

    [Serializable]
    class InvalidLiteralException : SpanException
    {
        public InvalidLiteralException(Token token, TypeBase type)
            : base($"'{token.Lexeme}' is an invalid literal for type {type.AsString}.", token.Span, 120)
        { }
    }
<<<<<<< HEAD

    [Serializable]
    class FieldNameException : SpanException
    {
        public FieldNameException(Token token)
            : base($"Field names cannot be the same as their enclosing type.", token.Span, 121)
        { }
    }
=======
>>>>>>> a8f676e6
}<|MERGE_RESOLUTION|>--- conflicted
+++ resolved
@@ -188,7 +188,6 @@
             : base($"'{token.Lexeme}' is an invalid literal for type {type.AsString}.", token.Span, 120)
         { }
     }
-<<<<<<< HEAD
 
     [Serializable]
     class FieldNameException : SpanException
@@ -197,6 +196,5 @@
             : base($"Field names cannot be the same as their enclosing type.", token.Span, 121)
         { }
     }
-=======
->>>>>>> a8f676e6
+
 }